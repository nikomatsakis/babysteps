# ----------------------- #
#      Main Configs       #
# ----------------------- #

<<<<<<< HEAD
url: http://smallcultfollowing.com/babysteps
title: Baby Steps
subtitle: A blog about programming, and tiny ways to improve it.
author: Nicholas D. Matsakis
simple_search: http://google.com/search
=======
url: http://yoursite.com
title: My Octopress Blog
subtitle: A blogging framework for hackers.
author: Your Name
simple_search: https://www.google.com/search
>>>>>>> 6bd719fd
description:

# Default date format is "ordinal" (resulting in "July 22nd 2007")
# You can customize the format as defined in
# http://www.ruby-doc.org/core-1.9.2/Time.html#method-i-strftime
# Additionally, %o will give you the ordinal representation of the day
date_format: "ordinal"

# RSS / Email (optional) subscription links (change if using something like Feedburner)
subscribe_rss: /babysteps/atom.xml
subscribe_email:
# RSS feeds can list your email address if you like
email:

# ----------------------- #
#    Jekyll & Plugins     #
# ----------------------- #

# If publishing to a subdirectory as in http://site.com/project set 'root: /project'
root: /babysteps
permalink: /blog/:year/:month/:day/:title/
source: source
destination: public/babysteps
plugins: plugins
code_dir: downloads/code
category_dir: blog/categories
markdown: rdiscount
rdiscount:
  extensions:
    - autolink
    - footnotes
    - smart
highlighter: pygments # default python pygments have been replaced by pygments.rb

paginate: 10          # Posts per page on the blog index
paginate_path: "posts/:num"  # Directory base for pagination URLs eg. /posts/2/
recent_posts: 5       # Posts in the sidebar Recent Posts section
excerpt_link: "Read on &rarr;"  # "Continue reading" link text at the bottom of excerpted articles
excerpt_separator: "<!--more-->"

titlecase: true       # Converts page and post titles to titlecase

# list each of the sidebar modules you want to include, in the order you want them to appear.
# To add custom asides, create files in /source/_includes/custom/asides/ and add them to the list like 'custom/asides/custom_aside_name.html'
default_asides: [asides/recent_posts.html, asides/github.html, asides/delicious.html, asides/pinboard.html, asides/googleplus.html]

# Each layout uses the default asides, but they can have their own asides instead. Simply uncomment the lines below
# and add an array with the asides you want to use.
# blog_index_asides:
# post_asides:
# page_asides:

# ----------------------- #
#   3rd Party Settings    #
# ----------------------- #

# Github repositories
github_user: nikomatsakis
github_repo_count: 0
github_show_profile_link: true
github_skip_forks: true

# Twitter
twitter_user: nikomatsakis

# Google +1
google_plus_one: false
google_plus_one_size: medium

# Google Plus Profile
# Hidden: No visible button, just add author information to search results
googleplus_user: 
googleplus_hidden: false

# Pinboard
pinboard_user:
pinboard_count: 3

# Delicious
delicious_user:
delicious_count: 3

# Disqus Comments
disqus_short_name: nikomatsakis-babysteps
disqus_show_comment_count: false

# Google Analytics
google_analytics_tracking_id:

# Facebook Like
facebook_like: false<|MERGE_RESOLUTION|>--- conflicted
+++ resolved
@@ -2,19 +2,11 @@
 #      Main Configs       #
 # ----------------------- #
 
-<<<<<<< HEAD
 url: http://smallcultfollowing.com/babysteps
 title: Baby Steps
 subtitle: A blog about programming, and tiny ways to improve it.
 author: Nicholas D. Matsakis
 simple_search: http://google.com/search
-=======
-url: http://yoursite.com
-title: My Octopress Blog
-subtitle: A blogging framework for hackers.
-author: Your Name
-simple_search: https://www.google.com/search
->>>>>>> 6bd719fd
 description:
 
 # Default date format is "ordinal" (resulting in "July 22nd 2007")
