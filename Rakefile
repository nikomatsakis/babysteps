--- conflicted
+++ resolved
@@ -6,13 +6,9 @@
 # Be sure your public key is listed in your server's ~/.ssh/authorized_keys file
 ssh_user       = "scf"
 ssh_port       = "22"
-<<<<<<< HEAD
 document_root  = "web/babysteps"
-=======
-document_root  = "~/website.com/"
 rsync_delete   = false
 rsync_args     = ""  # Any extra arguments to pass to rsync
->>>>>>> 09558c64
 deploy_default = "rsync"
 
 # This will be configured for you when you run config_deploy
